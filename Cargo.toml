[package]
name = "hpke_pq"
repository = "https://github.com/bwesterb/rust-hpke"
documentation = "https://docs.rs/rust-hpke"
description = "Fork of hpke that adds PQ modes"
readme = "README.md"
<<<<<<< HEAD
version = "0.10.1"
authors = ["Bas Westerbaan <bas@westerbaan.name>"]
=======
version = "0.11.0"
authors = ["Michael Rosenberg <michael@mrosenberg.pub>"]
>>>>>>> 4d894511
edition = "2021"
license = "MIT/Apache-2.0"
keywords = ["cryptography", "crypto", "key-exchange", "encryption", "aead"]
categories = ["cryptography", "no-std"]

[features]
# "p256" enables the use of ECDH-NIST-P256 as a KEM
# "p384" enables the use of ECDH-NIST-P384 as a KEM
# "x25519" enables the use of the X25519 as a KEM
# "xyber768d00" enables the use of X25519Kyber768Draft00 as a KEM
default = ["alloc", "p256", "x25519"]
x25519 = ["dep:x25519-dalek"]
p384 = ["dep:p384"]
p256 = ["dep:p256"]
xyber768d00 = ["dep:safe_pqc_kyber", "x25519"]
# Include serde Serialize/Deserialize impls for all relevant types
serde_impls = ["serde", "generic-array/serde"]
# Include allocating methods like open() and seal()
alloc = []
# Includes an implementation of `std::error::Error` for `HpkeError`. Also does what `alloc` does.
std = []

[dependencies]
aead = "0.5"
aes-gcm = "0.10"
byteorder = { version = "1.4", default-features = false }
chacha20poly1305 = "0.10"
generic-array = { version = "0.14", default-features = false }
digest = "0.10"
hkdf = "0.12"
hmac = "0.12"
rand_core = { version = "0.6", default-features = false }
p256 = { version = "0.13", default-features = false, features = ["arithmetic", "ecdh"], optional = true}
p384 = { version = "0.13", default-features = false, features = ["arithmetic", "ecdh"], optional = true}
sha2 = { version = "0.10", default-features = false }
serde = { version = "1.0", default-features = false, optional = true }
subtle = { version = "2.5", default-features = false }
x25519-dalek = { version = "2", default-features = false, features = ["static_secrets"], optional = true }
zeroize = { version = "1", default-features = false, features = ["zeroize_derive"] }

<<<<<<< HEAD
[dependencies.x25519-dalek]
version = "2.0.0-pre.1"
default-features = false
features = ["u64_backend"]
optional = true

[dependencies.safe_pqc_kyber]
# Be careful when switching to upstream, as the latest version might not have
# been reviewed for implementation mistakes, and might still use explicit
# rejection. Also, enable the avx2 at your own risk, as it's not been reviewed.
# Examples of earlier issues:
#
#   https://github.com/Argyle-Software/kyber/issues/73
#   https://github.com/Argyle-Software/kyber/issues/75
#   https://github.com/Argyle-Software/kyber/issues/77
default-features = false
features = ["kyber768", "std"] # TODO get rid of std dep
optional = true

=======
>>>>>>> 4d894511
[dev-dependencies]
criterion = { version = "0.4", features = ["html_reports"] }
hex = "0.4"
hex-literal = "0.4"
serde = { version = "1.0", features = ["derive"] }
serde_json = "1.0"
rand = { version = "0.8", default-features = false, features = ["getrandom", "std_rng"] }

[[example]]
name = "client_server"
required-features = ["x25519"]

[[example]]
name = "agility"
required-features = ["p256", "p384", "x25519"]

# Tell docs.rs to build docs with `--all-features` and `--cfg docsrs` (for nightly docs features)
[package.metadata.docs.rs]
all-features = true
rustdoc-args = ["--cfg", "docsrs"]

# Criteron benches
[[bench]]
name = "benches"
harness = false

[lib]
bench = false<|MERGE_RESOLUTION|>--- conflicted
+++ resolved
@@ -4,13 +4,8 @@
 documentation = "https://docs.rs/rust-hpke"
 description = "Fork of hpke that adds PQ modes"
 readme = "README.md"
-<<<<<<< HEAD
-version = "0.10.1"
+version = "0.11.0"
 authors = ["Bas Westerbaan <bas@westerbaan.name>"]
-=======
-version = "0.11.0"
-authors = ["Michael Rosenberg <michael@mrosenberg.pub>"]
->>>>>>> 4d894511
 edition = "2021"
 license = "MIT/Apache-2.0"
 keywords = ["cryptography", "crypto", "key-exchange", "encryption", "aead"]
@@ -51,13 +46,6 @@
 x25519-dalek = { version = "2", default-features = false, features = ["static_secrets"], optional = true }
 zeroize = { version = "1", default-features = false, features = ["zeroize_derive"] }
 
-<<<<<<< HEAD
-[dependencies.x25519-dalek]
-version = "2.0.0-pre.1"
-default-features = false
-features = ["u64_backend"]
-optional = true
-
 [dependencies.safe_pqc_kyber]
 # Be careful when switching to upstream, as the latest version might not have
 # been reviewed for implementation mistakes, and might still use explicit
@@ -71,8 +59,6 @@
 features = ["kyber768", "std"] # TODO get rid of std dep
 optional = true
 
-=======
->>>>>>> 4d894511
 [dev-dependencies]
 criterion = { version = "0.4", features = ["html_reports"] }
 hex = "0.4"
